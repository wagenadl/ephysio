--- conflicted
+++ resolved
@@ -9,11 +9,7 @@
 ]
 description = "Tools for reading ephys data"
 readme = "README.md"
-<<<<<<< HEAD
-version = "1.0.10"
-=======
 version = "1.0.11"
->>>>>>> 645116e0
 dependencies = [
     "numpy"
 ]
