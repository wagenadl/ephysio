#!/usr/bin/python3

import numpy as np
import ast
import os
import glob


def _nodetostr(node):
    if type(node) == str:
        return node
    else:
        return f'Record Node {node}'


def loadoebin(exptroot, expt=1, rec=1, node=None):
    """
    LOADOEBIN - Load the Open Ephys oebin file.  Oebin is a JSON file detailing
    channel information, channel metadata and event metadata descriptions.
    Contains a field for each of the recorded elements detailing their folder
    names, samplerate, channel count and other needed information.

    Parameters
    ----------
    exptroot : string
        Path to the folder of the general experiment.
    expt : integer, default is 1
        The subexperiment number.
    rec : integer, default is 1
        The recording number.
    node: None or a recording node number.

    Returns
    -------
    oebin : dictionary
        Organized information from oebin file into a dictionary for the selected
        subexperiment and recording.
    """

    fldr = f'{exptroot}'
    if node is not None:
        fldr += '/' + _nodetostr(node)
    fldr += f'/experiment{expt}/recording{rec}'
    oebin = ast.literal_eval(open(f'{fldr}/structure.oebin').read())
    return oebin


def findnode(exptroot, expt, rec, stream, node=None):
    if not os.path.exists(exptroot):
        raise ValueError(f'Experiment not found: {exptroot}')

    if node is not None:
        streampaths = glob.glob(f'{exptroot}/{node}/experiment{expt}/recording{rec}/continuous/{stream}')
        if len(streampaths) == 1:
            streampath = streampaths[0].replace('\\', '/')
            stream = streampath.split('/')[-1]
        else:
            raise ValueError(f'Stream {stream} not found')
        return node, stream

    if os.path.exists(f'{exptroot}/experiment{expt}'):
        streampaths = glob.glob(f'{exptroot}/experiment{expt}/recording{rec}/continuous/{stream}')
        if len(streampaths) == 1:
            streampath = streampaths[0].replace('\\', '/')
            stream = streampath.split('/')[-1]
        else:
            raise ValueError(f'Stream {stream} not found')
        return '', stream

    nodepaths = glob.glob(f'{exptroot}/Record Node *')
    for nodepath in nodepaths:
        nodepath = nodepath.replace('\\', '/')
        streampaths = glob.glob(f'{nodepath}/experiment{expt}/recording{rec}/continuous/{stream}')
        if len(streampaths) == 1:
            streampath = streampaths[0].replace('\\', '/')
            return nodepath.split('/')[-1], streampath.split('/')[-1]
    raise ValueError('No node found for given expt/rec/stream')


def streaminfo(exptroot, expt=1, rec=1, section='continuous', stream=0, ttl=None, node=None):
    """
    STREAMINFO - Return a dictionary containing the information session
    about the selected stream from the oebin file.

    Parameters
    ----------
    exptroot : string
        Path to the folder of the general experiment.
    expt : integer, default is 1
        The subexperiment number.
    rec : integer, default is 1
        The recording number.
    section : string, default is 'continuous'
        The name of the file
    stream : integer or string, default is 0. If numeric, node must be specified if using modern openephys
        The continuous data source we are getting the filename for.
    node : The recording node to use. Usually left as None, in which case STREAM is used to find the node

    Returns
    -------
        Return a dictionary containing the information session about the
        indicated stream from the oebin file.
    Notes
    -----
    Optional argument STREAM specifies which continuous data to load. Default is
        index 0. Alternatively, STREAM may be a string, specifying the
        subdirectory, e.g., "Neuropix-PXI-126.1/". This method is preferred,
        because it is more robust. Who knows whether those stream numbers are
        going to be preserved from one day to the next.
        (The final slash is optional.)
    """

    node, stream = findnode(exptroot, expt, rec, stream, node)
    oebin = loadoebin(exptroot, expt, rec, node)
    if type(stream) != str:
        return oebin[section][stream]
    stream = stream.split('/')[0]
    for n in range(len(oebin[section])):
        folder = oebin[section][n]['folder_name'].split('/')
        if folder[0].lower() == stream.lower():
            if section != 'events' or ttl is None or folder[1].lower() == ttl.lower():
                return oebin[section][n]
    raise ValueError(f'Could not find {section} stream "{stream}" ttl {ttl}')


def recordingpath(exptroot, expt, rec, stream, node):
    node, stream = findnode(exptroot, expt, rec, stream, node)
    fldr = f'{exptroot}/{node}/experiment{expt}/recording{rec}'
    return fldr


def contfilename(exptroot, expt=1, rec=1, stream=0, infix='continuous', node=None):
    """
    CONTFILENAME - Return the filename of the continuous data for a given recording.

    Parameters
    ----------
    exptroot : string
        Path to the folder of the general experiment.
    expt : integer, default is 1
        The subexperiment number.
    rec : integer, default is 1
        The recording number.
    stream : integer or string, default is 0
        The continuous data source we are getting the filename for.

    Returns
    -------
    A tuple (ifn, tsfn, info) comprising:
    ifn : string
        Full filename of the continuous.dat file.
    tsfn : numpy.ndarray
        Timestamps for the slected recording in the selected subexperiment.
    info : string
        The corresponding "continfo" section of the oebin file.

    Notes
    -----
    Optional argument STREAM specifies which continuous data to load. Default is
        index 0. Alternatively, STREAM may be a string, specifying the
        subdirectory, e.g., "Neuropix-PXI-126.1/". This method is preferred,
        because it is more robust. Who knows whether those stream numbers are
        going to be preserved from one day to the next.
        (The final slash is optional.)
    """

    node, stream = findnode(exptroot, expt, rec, stream, node)
    fldr = recordingpath(exptroot, expt, rec, stream, node)
    continfo = streaminfo(exptroot, expt, rec, 'continuous', stream, node=node)
    subfldr = continfo['folder_name']
    if subfldr.endswith('/'):
        subfldr = subfldr[:-1]
    ifn = f'{fldr}/continuous/{subfldr}/{infix}.dat'
    for fn in ['sample_numbers', 'timestamps']:
        tsfn = f'{fldr}/continuous/{subfldr}/{fn}.npy'
        if os.path.exists(tsfn):
            break
    if not os.path.exists(tsfn):
        raise Exception("No time stamps")
    return ifn, tsfn, continfo


def _continuousmetadata(tsfn, continfo):
    tms = np.load(tsfn, mmap_mode='r')
    s0 = tms[0]
    chlist = continfo['channels']
    f_Hz = continfo['sample_rate']
    return s0, f_Hz, chlist


def _doloadcontinuous(contfn, tsfn, continfo):
    """
    _DOLOADCONTINUOUS - Load continuous data from a file.
    dat, s0, f_Hz, chinfo = DOLOADCONTINOUS(contfn, tsfn, continfo)
    performs the loading portion of the LOADCONTINUOUS function.
    """

    mm = np.memmap(contfn, dtype=np.int16, mode='r')  # in Windows os "mode=c" do not work
    C = continfo['num_channels']
    N = len(mm) // C
    dat = np.reshape(mm, [N, C])
    del mm
    s0, f_Hz, chlist = _continuousmetadata(tsfn, continfo)
    return (dat, s0, f_Hz, chlist)


def continuousmetadata(exptroot, expt=1, rec=1, stream=0, infix='continuous', contfn=None, node=None):
    '''Like LOADCONTINUOUS, except it doesn't load data.
    Return is (s0, f_Hz, chlist). '''
    ourcontfn, tsfn, continfo = contfilename(exptroot, expt, rec, stream, infix, node)
    return _continuousmetadata(tsfn, continfo)


def loadcontinuous(exptroot, expt=1, rec=1, stream=0, infix='continuous', contfn=None, node=None):
    """
    LOADCONTINUOUS - Load continuous data from selected data source in an
    Open Ephys experiment.

    Parameters
    ----------
    exptroot : string
        Path to the folder of the general experiment.
    expt : integer, default is 1
        The subexperiment number.
    rec : integer, default is 1
        The recording number.
    stream : integer or string, default is 0
        The continuous data source we are getting the filename for.
    contfn : null or string, default is None

    Returns
    -------
        Returns the outputs of _doloadcontinuous, i.e.
    dat : numpy.ndarray
        Data for the selected experiment and recording.
    s0 : numeric
        Sample number relative to the start of the experiment of the start of
        this recording.
    f_Hz : integer
        The sampling rate (in Hz) of the data set.
    chlist : list
        Channel information dicts, straight from the oebin file.

    Notes
    -----
    The returned value S0 is important because event timestamps are relative
        to the experiment rather than to a recording.
    Optional argument STREAM specifies which continuous data to load. Default is
        index 0. Alternatively, STREAM may be a string, specifying the
        subdirectory, e.g., "Neuropix-PXI-126.1/". This method is preferred,
        because it is more robust. Who knows whether those stream numbers are
        going to be preserved from one day to the next.
        (The final slash is optional.)
    Optional argument CONTFN overrides the name of the continuous.dat file,
        which is useful if you want to load the output of a preprocessed file
        (see, e.g., applyCAR).
    """

    ourcontfn, tsfn, continfo = contfilename(exptroot, expt, rec, stream, infix, node)
    if contfn is not None:
        ourcontfn = contfn
    return _doloadcontinuous(ourcontfn, tsfn, continfo)


def _lameschmitt(dat, thr1, thr0):
    high = dat >= thr1
    high[0] = False
    low = dat <= thr0
    iup = []
    idn = []
    idx = 0
    siz = len(dat)
    while idx < siz:
        didx = np.argmax(high[idx:])
        if didx == 0:
            break
        idx += didx
        iup.append(idx)
        didx = np.argmax(low[idx:])
        if didx == 0:
            break
        idx += didx
        idn.append(idx)
    if len(iup) > len(idn):
        iup = iup[:-1]
    return np.array(iup), np.array(idn)


def loadanalogevents(exptroot, expt=1, rec=1, stream=0, node=None, channel=1):
    dat, _, _, _ = loadcontinuous(exptroot, expt, rec, stream, node=node)
    dat = dat[:, channel]
    thr = (np.min(dat) + np.max(dat)) / 2
    iup, idn = _lameschmitt(dat, 1.1 * thr, .9 * thr)

    ss = np.stack((iup, idn), 1).flatten()
    cc = channel + np.zeros(ss.shape, dtype=int)
    st = np.stack((1 + 0 * iup, -1 + 0 * idn), 1).flatten()
    return ss, cc, st


def loadevents(exptroot: str, s0: int = 0, expt: int = 1, rec: int = 1, stream: int = 0, ttl: str = None,
               node: int = None):
    """
    LOADEVENTS - Load events associated with a continuous data stream.

    Parameters
    ----------
    exptroot : string
        Path to the folder of the general experiment.
    s0 :  integer, default is 0
        The first timestamp when hit play on Open Ephys gui. It  must
        be obtained from LOADCONTINUOUS.
    expt : integer, default is 1
        The subexperiment number.
    rec : integer, default is 1
        The recording number.
    stream : integer or string, default is 0
        The continuous data source we are getting the events for, either as an integer index or
        as a direct folder name.
    ttl : string, default is None, for automatic
        The TTL event stream that we are loading

    Returns
    -------
    ss_trl - s0 : numpy.ndarray
        The timestamps (samplestamps) of events (in samples) relative to the recording.
    bnc_cc : numpy.ndarray
        The event channel numbers associated with each event.
    bnc_states : numpy.ndarray
        Contains +/-1 indicating whether the channel went up or down.
    fw : numpy.ndarray
        The full_words 8-bit event states for the collection of events.

    Notes
    -----
    Optional argument STREAM specifies which continuous data to load. Default is
        index 0. Alternatively, STREAM may be a string, specifying the
        subdirectory, e.g., "Neuropix-PXI-126.1/". This method is preferred,
        because it is more robust. Who knows whether those stream numbers are
        going to be preserved from one day to the next.
        (The final slash is optional.)
    Note that SS_TRL can be used directly to index continuous data: Even though
        timestamps are stored on disk relative to start of experiment, this
        function subtracts the timestamp of the start of the recording to make life
        a little easier.
    """

    node, stream = findnode(exptroot, expt, rec, stream, node)
    if s0 is None:
        s0, f_Hz, chlist = continuousmetadata(exptroot, expt, rec, stream, node)
    fldr = f'{exptroot}/{node}/experiment{expt}/recording{rec}'
    evtinfo = streaminfo(exptroot, expt, rec, 'events', stream, ttl, node)
    subfldr = evtinfo['folder_name']
    ss_trl = None
    for fn in ['sample_numbers', 'timestamps']:
        tsfn = f'{fldr}/events/{subfldr}/{fn}.npy'
        if os.path.exists(tsfn):
            ss_trl = np.load(tsfn)
            break
    if os.path.exists(f'{fldr}/events/{subfldr}/states.npy'):
        # v0.6.x style
        bnc_states = np.load(f'{fldr}/events/{subfldr}/states.npy')
        bnc_cc = np.abs(bnc_states)
    else:
        # v0.5.x style
        bnc_cc = np.load(f'{fldr}/events/{subfldr}/channels.npy')
        bnc_states = np.load(f'{fldr}/events/{subfldr}/channel_states.npy')
    fw = np.load(f'{fldr}/events/{subfldr}/full_words.npy')
    return (ss_trl - s0, bnc_cc, bnc_states, fw)


def filterevents(ss_trl, bnc_cc, bnc_states, channel=1, updown=1):
    """
    FILTEREVENTS - Return only selected events from an event stream.

    Parameters
    ----------
    ss_trl : numpy.ndarray
        The samplestamps of events (in samples) relative to the recording.
    bnc_cc : numpy.ndarray
        The event channel numbers associated with each event.
    bnc_states : numpy.ndarray
        Contains +/-(ch) indicating whether the channel went up or down.
    channel : integer, default is 1
        The channel to use
    updown : integer, default is 1
        Set to -1 to extract the down events.
        Set to 0 to extract both the up and down events.

    Returns
    -------
    numpy.ndarray : The extracted timestamps for the up or down or both events for the
        selected channel.
        If updown is set to 0 also return a numpy.ndarray which is the extracted positive or negative answer.
    """

    if updown == 1:
        return ss_trl[np.logical_and(bnc_cc == channel, bnc_states > 0)]
    elif updown == -1:
        return ss_trl[np.logical_and(bnc_cc == channel, bnc_states < 0)]
    elif updown == 0:
        return ss_trl[bnc_cc == channel], np.sign(bnc_states[bnc_cc == channel])
    else:
        raise ValueError('Bad value for updown')


def inferblocks(ss_trl, f_Hz, t_split_s=5.0, extra=None, dropshort_ms=None):
    """
    INFERBLOCKS - Split events into inferred stimulus blocks based on
    lengthy pauses.

    Parameters
    ----------
    ss_trl : numpy.ndarray
        The samplestamps of events (in samples) relative to the recording.
        (obtained from LOADEVENTS or FILTEREVENTS)
    f_Hz : integer
        Frequency (in Hz) of recording sampling rate.
    t_split_s : numeric, default is 5.0
    dropshort_ms: events that happen less than given time after previous are dropped

    Returns
    -------
    ss_block : list
        List of numpy arrays samplestamps, one per block.
    Notes
    -----
    ss_block = INFERBLOCKS(ss_trl, f_Hz) splits the event time stamps SS_TRL (from LOADEVENTS
    or FILTEREVENTS) into blocks with cuts when adjacent events are more than 5 seconds
    apart. Optional argument T_SPLIT_S overrides that threshold.
    """

    if dropshort_ms is not None:
        dt = np.diff(ss_trl)
        drop = np.nonzero(dt < dropshort_ms * f_Hz / 1000)[0] + 1
        print("drop short", drop, ss_trl.shape, dropshort_ms, f_Hz)
        ss_trl = np.delete(ss_trl, drop)
    ds = np.diff(ss_trl)
    thresh = int(t_split_s * f_Hz)
    ds[np.isnan(ss_trl[1:])] = thresh + 1
    ds[np.isnan(ss_trl[:-1])] = thresh + 1
    idx = np.nonzero(ds >= thresh)[0] + 1
    N = len(ss_trl)
    idx = np.hstack((0, idx, N))
    ss_block = []
    for k in range(len(idx) - 1):
        ss_block.append(ss_trl[idx[k]:idx[k + 1]])
    if extra is None:
        return ss_block

    def blockedextra(extra):
        ex_block = []
        for k in range(len(idx) - 1):
            ex_block.append(extra[idx[k]:idx[k + 1]])
        return ex_block

    if type(extra) == tuple:
        ex_block = tuple([blockedextra(x) for x in extra])
    else:
        ex_block = blockedextra(extra)
    return ss_block, ex_block


def extractblock(dat, ss_trl, f_Hz, margin_s=10.0):
    '''
    EXTRACTBLOCK - Extract ephys data for a block of vis_stimuli identified by SS_TRL
    which must be one of the items in the list returned by INFERBLOCKS.

    Parameters
    ----------
    dat : numpy.ndarray
        Ephys data from where we want to extract from.
    ss_trl : numpy.ndarray
        The samplestamps of event (in samples) relative to the recording which
        should be one of the items in the list returned by INFERBLOCKS.
    f_Hz : integer
        Frequency (in Hz) of recording sampling rate.
    margin_s : numeric, default is 10.0
        Length of the margin (in seconds) included at the beginning and end of
        the block (unless of course the block starts less than 10 s from the
        beginning of the file or analogously at the end).

    Returns
    -------
    dat[s0:s1,:] : numpy.ndarray
        Extracted portion of ephys data.
    ss_trl - s0 : numpy.ndarray
        Shifted timestamps of events (relative to the extracted portion of data).
    '''

    s0 = ss_trl[0] - int(margin_s * f_Hz)
    s1 = ss_trl[-1] + int(margin_s * f_Hz)
    S, C = dat.shape
    if s0 < 0:
        s0 = 0
    if s1 > S:
        s1 = S
    return dat[s0:s1, :], ss_trl - s0


def _probablycntlbarcodes(sss, uds, f_Hz):
    # Guess whether sss, uds represent new or old style bar codes
    isnew = []
    for ss, ud in zip(sss, uds):
        if len(ss) > 4 and ud[0]:
            if len(ss) == 18 and ss[1] - ss[0] < 450 * f_Hz / 30e3:
                isnew.append(1)
            else:
                isnew.append(0)
    return np.mean(isnew) > .5


def _cntlbarcodes(sss, uds):
    # This decodes bar codes from arduino code "stimbarcoduino"
    codes = []
    times = []
    nbar = 0
    noth = 0
    for ss, ud in zip(sss, uds):
        if len(ss) == 18 and ud[0] == 1 and not np.any(np.diff(ud) == 0):
            # Potential barcode
            s0 = ss[0]
            dss = np.diff(ss)
            code = 0
            onems = dss[0] / 10
            thr = dss[0] * 3 // 4
            if np.any(dss < 3 * onems) or np.any(dss > 14 * onems):
                noth += 1
            else:
                nbar += 1
                for ds in dss[1:]:
                    code *= 2
                    if ds > thr:
                        code += 1
                codes.append(code)
                times.append(s0)
        elif len(ss) > 5:
            noth += 1
    print(f"(Found {nbar} legit bar codes and {noth} other groups)")

    return times, codes


def _openephysbarcodes(sss, uds, f_Hz):
    sss_on = []
    sss_off = []
    for ss, ud in zip(sss, uds):
        s0 = ss[0]
        drop = np.nonzero(np.diff(ud) == 0)[0]
        keep = np.ones(np.shape(ss), bool)
        keep[drop] = False
        ss = ss[keep]
        ud = ud[keep]
        ss_on = ss[ud > 0]
        ss_off = ss[ud < 0]
        while len(ss_off) > 0 and len(ss_on) > 0 and ss_off[0] < ss_on[0]:
            ss_off = ss_off[1:]
        while len(ss_on) > 0 and len(ss_off) > 0 and ss_on[-1] > ss_off[-1]:
            ss_on = ss_on[:-1]
        if len(ss_on) > 0 and len(ss_off) > 0:
            sss_on.append(ss_on)
            sss_off.append(ss_off)
        else:
            print(f'Bar code dropped at {s0}')

    codes = []
    times = []
    PREDURATION_MS = 20
    INTER_BARCODE_INTERVAL_S = 30
    BARCODE_BITS = 32
    BITDURATION_MS = (INTER_BARCODE_INTERVAL_S - 1) * 32 / BARCODE_BITS
    # See https://github.com/open-ephys/sync-barcodes/blob/main/arduino-barcodes/arduino-barcodes.ino line 37.
    PERIOD = BITDURATION_MS * f_Hz / 1000

    N = len(sss_on)
    if N > 10:
        # Hack for early version of Frank Lanfranchi's barcode generator
        ss1 = [ss[0] for ss in sss_on]
        ds1 = np.diff(ss1)
        if np.median(ds1) < f_Hz * 10.0:
            PERIOD = 120

    for n in range(N):  # Loop over all the codes
        dton = sss_off[n][1:] - sss_on[n][1:]  # Skip first pulse
        dtoff = sss_on[n][1:] - sss_off[n][:-1]
        dtoff[0] -= PREDURATION_MS * f_Hz / 1000  # First interval start marker
        dton = np.round(dton / PERIOD).astype(int)
        dtoff = np.round(dtoff / PERIOD).astype(int)
        value = 0
        K = len(dton)
        bit = 1
        for k in range(K):
            for q in range(dtoff[k]):
                bit *= 2
            for q in range(dton[k]):
                value += bit
                bit *= 2
        codes.append(value)
        times.append(sss_on[n][0])
    return times, codes


def getbarcodes(ss_trl, bnc_cc, bnc_states, f_Hz, channel=1, newstyle=None):
    '''
    GETBARCODES - Obtain barcodes from samplestamped rising and falling edges.

    Parameters
    ----------
    ss_trl : numpy.ndarray
        The sample stamps of an event (in samples) relative to the recording.
    bnc_cc : numpy.ndarray
        The event channel numbers associated with each event.
    bnc_states : numpy.ndarray
        Contains +/-(channel) indicating whether the channel went up or down.
    f_Hz : integer
        Frequency (in Hz) of recording sampling rate.
    channel : integer, default is 1
        The channel to use.
    newstyle: Bool: True for new style bar codes, False for old style, or None
        for use heuristic

    Returns
    -------
    times : time stamps of starts of bar codes, in same units as ss_trl
    codes : decoded bar codes (16-bit integers)
    '''

    ss, ud = filterevents(ss_trl, bnc_cc, bnc_states, channel=channel, updown=0)
    sss, uds = inferblocks(ss, t_split_s=.08, f_Hz=f_Hz, extra=ud)
    if newstyle is None:
        newstyle = _probablycntlbarcodes(sss, uds, f_Hz)

    if newstyle:
        print('New bar codes!')
        return _cntlbarcodes(sss, uds)
    else:
        print('Old bar codes!')
        return _openephysbarcodes(sss, uds, f_Hz)


def matchbarcodes(ss1, bb1, ss2, bb2):
    '''
    MATCHBARCODES -
    Parameters
    ----------

    Returns
    -------

    Notes
    -----

    '''
    sss1 = []
    sss2 = []
    N1 = len(ss1)
    for n in range(N1):
        b = bb1[n]
        try:
            idx = bb2.index(b)
            sss1.append(ss1[n])
            sss2.append(ss2[idx])
        except:
            print(f'Caution: no match for barcode #{n}')
            pass  # Barcode not matched
    return (sss1, sss2)


def loadtranslatedevents(exptroot, expt=1, rec=1,
                         sourcestream='NI-DAQmx-142.0',
                         targetstream='Neuropix-PXI-126.0',
                         targetttl=None,
                         sourcenode=None,
                         targetnode=None,
                         newstylebarcodes=None,
                         sourcebarcodechannel=1):
    '''
    LOADTRANSLATEDEVENTS - As LOADEVENTS, but ss_trl is translated to
    samples in the target stream.

    Parameters
    ----------
    exptroot, expt, rec : as for loadevents
    sourcestream: the stream from which the events will be loaded
    targetstream: the stream into which the timestamps will be translated
    newstylebarcodes: set to True to expect CNTL-style bar codes, False to
        expect OpenEphys-style bar codes, or None to auto-detect.
    sourcebarcodechannel: the digital input that the barcode generate is
        connected on the source. Set to "A0" to "A7" to extract bar codes
        from analog channels instead.

    In addition, the following parameters have defaults that are usually sufficient:
    sourcenode, targetnode: node identifiers for source and target streams
    targetttl: the TTL group number for the target stream

    '''

    _, fs_Hz_src, _ = continuousmetadata(exptroot, expt, rec, stream=sourcestream)

    if type(sourcebarcodechannel) == str and sourcebarcodechannel.startswith("A"):
        sourcebarcodechannel = int(sourcebarcodechannel[1:])
        ss_trl, bnc_cc, bnc_states = loadanalogevents(exptroot, expt=expt, rec=rec, stream=sourcestream,
                                                      node=sourcenode, channel=sourcebarcodechannel)
        fw = bnc_states
    else:
        ss_trl, bnc_cc, bnc_states, fw = loadevents(exptroot, s0=0, expt=expt, rec=rec, stream=sourcestream,
                                                    node=sourcenode)
    t_ni, bc_ni = getbarcodes(ss_trl, bnc_cc, bnc_states, fs_Hz_src, newstyle=newstylebarcodes,
                              channel=sourcebarcodechannel)

    _, fs_Hz_tgt, _ = continuousmetadata(exptroot, expt, rec, stream=targetstream)
    (ss1, cc1, vv1, fw1) = loadevents(exptroot, s0=None, expt=expt, rec=rec, stream=targetstream, ttl=targetttl,
                                      node=targetnode)
    t_np, bc_np = getbarcodes(ss1, cc1, vv1, fs_Hz_tgt, newstyle=newstylebarcodes)

    ss_ni, ss_np = matchbarcodes(t_ni, bc_ni, t_np, bc_np)
    ss_trl = np.interp(ss_trl, ss_ni, ss_np)
    idx = np.nonzero(bnc_cc != 1)
    ss_trl = ss_trl[idx]
    bnc_cc = bnc_cc[idx]
    bnc_states = bnc_states[idx]
    fw = fw[idx]
    return ss_trl.astype(int), bnc_cc, bnc_states, fw


def dropglitches(ss, ds0):
    '''DROPGLITCHES - Drop glitches from event streams
    ss = DROPGLITCHES(ss, ds0), where SS is an Nx2 array of on and off times of events,
    hunts for glitches (events or interevent times shorter than DS0) and removes them.
    The result is an N'x2 array, where N' is less than N by the number of removed glitches.'''
    ss = ss.flatten()
    glitch = np.nonzero(np.diff(ss) < ds0)[0]
    # 0 5   20 25    26 27   50 55    => 0 5    20 25    50 55
    #                 *  *

    # 0 5   20 25    36 37   50 55    => 0 5    20 25    50 55
    #                    *

    # 0 5   20 25    26 37   50 55    => 0 5    20 37    50 55
    #                 *
    while len(glitch):
        ss = np.delete(ss, [glitch[0], glitch[0] + 1])
        glitch = np.nonzero(np.diff(ss) < ds0)[0]
    return np.reshape(ss, [len(ss) // 2, 2])



# %%
def read_broken_array(fp, allow_pickle=False, pickle_kwargs=None):
    """
    Read an array from an NPY file without reshaping.
    This is copied from numpy.lib.format to deal with files that got truncated because of disk-full errors.
    Be very, very careful. Always check that the results make sense before trusting them. You may be loading
    garbage.
    FP must be an opened .npy file.

    Parameters
    ----------
    fp : file_like object
        If this is not a real file object, then this may take extra memory
        and time.
    allow_pickle : bool, optional
        Whether to allow writing pickled data. Default: False

        .. versionchanged:: 1.16.3
            Made default False in response to CVE-2019-6446.

    pickle_kwargs : dict
        Additional keyword arguments to pass to pickle.load. These are only
        useful when loading object arrays saved on Python 2 when using
        Python 3.

    Returns
    -------
    array : ndarray
        The array from the data on disk.
    shape: tuple
        The shape that array should have had
    isfortran: bool
        Is the data stored in Fortran rather than C order (?)

    Raises
    ------
    ValueError
        If the data is invalid, or allow_pickle=False and the file contains
        an object array.

    """

    from numpy.lib.format import read_magic, _check_version, _read_array_header, isfileobj
    import numpy

    version = read_magic(fp)
    _check_version(version)
    shape, fortran_order, dtype = _read_array_header(fp, version)
    if len(shape) == 0:
        count = 1
    else:
        count = numpy.multiply.reduce(shape, dtype=numpy.int64)

    # Now read the actual data.
    if dtype.hasobject:
        # The array contained Python objects. We need to unpickle the data.
        if not allow_pickle:
            raise ValueError("Object arrays cannot be loaded when "
                             "allow_pickle=False")
        if pickle_kwargs is None:
            pickle_kwargs = {}
        try:
            array = pickle.load(fp, **pickle_kwargs)
        except UnicodeError as err:
            # Friendlier error message
            raise UnicodeError("Unpickling a python object failed: %r\n"
                               "You may need to pass the encoding= option "
                               "to numpy.load" % (err,))
    else:
        if isfileobj(fp):
            # We can use the fast fromfile() function.
            array = numpy.fromfile(fp, dtype=dtype, count=count)
        else:
            # This is not a real file. We have to read it the
            # memory-intensive way.
            # crc32 module fails on reads greater than 2 ** 32 bytes,
            # breaking large reads from gzip streams. Chunk reads to
            # BUFFER_SIZE bytes to avoid issue and reduce memory overhead
            # of the read. In non-chunked case count < max_read_count, so
            # only one read is performed.

            # Use np.ndarray instead of np.empty since the latter does
            # not correctly instantiate zero-width string dtypes; see
            # https://github.com/numpy/numpy/pull/6430
            array = numpy.ndarray(count, dtype=dtype)

            if dtype.itemsize > 0:
                # If dtype.itemsize == 0 then there's nothing more to read
                max_read_count = BUFFER_SIZE // min(BUFFER_SIZE, dtype.itemsize)

                for i in range(0, count, max_read_count):
                    read_count = min(max_read_count, count - i)
                    read_size = int(read_count * dtype.itemsize)
                    data = _read_bytes(fp, read_size, "array data")
                    array[i:i + read_count] = numpy.frombuffer(data, dtype=dtype,
                                                               count=read_count)

    return array, shape, fortran_order


def _populate(dct, *args):
    for a in args:
        if a not in dct:
            dct[a] = {}
        dct = dct[a]


def _quickglob(pattern):
    # Replace "//" by "/" except at beginning or after ":"
    bits = pattern.split(":")
    nb = []
    for bit in bits:
        nb.append(bit[:1] + bit[1:].replace("//", "/"))
    pattern = ":".join(nb)

    if pattern[-1] == '/':
        pattern = pattern[:-1]
    idx = None
    for k, bit in enumerate(pattern.split("/")):
        if "*" in bit:
            idx = k
    if idx is None:
        raise ValueError("Bad glob")
    paths = [path.replace("\\", "/") for path in glob.glob(pattern)]
    return [p.split("/")[idx] for p in paths]



def _deglitch(ss, thresh):
    ss = ss.flatten()
    while True:
        ds = np.diff(ss)
        drop = np.nonzero(ds<thresh)[0]
        if len(drop)>0:
            ss = np.delete(ss, [drop[0], drop[0]+1])
        else:
            break
    N = len(ss)
    return ss.reshape(N//2, 2)


class Loader:
    '''OpenEphys organizes a recording session into "experiments" which
    contain "recordings" which contain "streams" of continuous data
    with associated "events". In recent versions, the hierarchy on disk
    also keeps track of the recording "node" that saved each stream.
    This class allows easy access to all of this information.
    '''

    def __init__(self, root, cntlbarcodes=None):
        '''Loader(root) constructs a loader for OpenEphys data.

        Parameters
        ----------
        root : location of data in the file system
        cntlbarcodes: Whether to expect CNTL-style bar codes. (The alternative
            is OpenEphys-style bar codes.) Set to None to autodetect.

        Notes
        -----
        root must be specified with forward slashes, even on Windows.
        '''

        self.root = root
        self._expts = None
        self._recs = {}  # expt -> list of recs
        self._streams = None
        self._nodemap = None  # node -> list of streams
        self._streammap = None  # stream -> node
        self._sfreqs = {}  # node->expt->rec->stream->Hertz
        self._oebins = {}  # node->expt->rec
        self._events = {}  # node->expt->rec->stream->digitalchannel->Nx2
        self._ss0 = {}  # node->expt->rec->stream
        self._barcodes = {}  # node->expt->rec->stream->(times, ids)
        self.cntlbarcodes = cntlbarcodes
        if not os.path.exists(root):
            raise ValueError(f"No data at {root}")

    def _oebin(self, node, expt, rec):
        _populate(self._oebins, node, expt)
        if rec not in self._oebins[node][expt]:
            self._oebins[node][expt][rec] = loadoebin(self.root,
                                                      expt, rec, node)
        return self._oebins[node][expt][rec]

    def _oebinsection(self, expt, rec, stream, section='continuous', node=None):
        node = self._autonode(stream, node)
        oebin = self._oebin(node, expt, rec)[section]
        N = len(oebin)
        for n in range(N):
            if oebin[n]['folder_name'].lower() == stream.lower() + "/":
                return oebin[n]
        raise ValueError(f"No oebin for {node} {expt} {rec} {stream} {section}")

    def _autonode(self, stream, node=None):
        if node is None:
            return self.streammap()[stream][0]
        else:
            return node

    def streams(self):
        '''STREAMS - List of all streams
        STREAMS() returns a list of all stream names, spike, LFP, or
        otherwise.'''
        if self._streams is None:
            sss = []
            for ss in self.nodemap().values():
                sss += ss
            sss = list(set(sss))
            sss.sort()
            self._streams = sss
        return self._streams

    def spikestreams(self):
        '''SPIKESTREAMS - List of all spike streams
        SPIKESTREAMS() returns a list of all spike streams, i.e., those
        streams that are not NIDAQ streams or obviously LFP streams.'''
        nidaqs = set(self.nidaqstreams())
        ss = []
        for node, streams in self.nodemap().items():
            fsmax = 0
            fsbystream = {}
            for s in streams:
                if s not in nidaqs:
                    fs = self.samplingrate(s, node=node)
                    fsbystream[s] = fs
                    fsmax = max(fsmax, fs)
            for s in streams:
                if s not in nidaqs:
                    if fsbystream[s] == fsmax:
                        ss.append(s)
        return ss

    def spikestream(self, n=0):
        '''SPIKESTREAM - Name of a spike stream
        SPIKESTREAM() returns the name of the first spike stream, if any. 
        SPIKESTREAM(n) returns the name of the n-th spike stream (counting 
        from 0).
        Raises exception if the given stream does not exist.'''
        ss = self.spikestreams()
        if len(ss)<=n:
            raise ValueError("Nonexistent spikestream")
        return ss[n]

    def lfpstreams(self):
        '''LFPSTREAMS - List of all LFP streams
        LFPSTREAMS() returns a list of all LFP streams, i.e., those
        streams that are not NIDAQ streams or obviously spike streams.'''
        nidaqs = set(self.nidaqstreams())
        ss = []
        for node, streams in self.nodemap().items():
            fsmin = 10_000_000
            fsbystream = {}
            for s in streams:
                if s not in nidaqs:
                    fs = self.samplingrate(s, node=node)
                    fsbystream[s] = fs
                    fsmin = min(fsmin, fs)
            for s in streams:
                if s not in nidaqs:
                    if fsbystream[s] == fsmin:
                        ss.append(s)
        return ss

    def lfpstream(self, n=0):
        '''LFPSTREAM - Name of an LFP stream
        LFPSTREAM() returns the name of the first LFP stream, if any. 
        LFPSTREAM(n) returns the name of the n-th LFP stream (counting 
        from 0).
        Raises exception if the given stream does not exist.'''
        ss = self.lfpstreams()
        if len(ss)<=n:
            raise ValueError("Nonexistent LFP stream")
        return ss[n]

    def nidaqstreams(self):
        '''NIDAQSTREAMS - List of all NIDAQ streams
        NIDAQSTREAMS() returns a list of all NIDAQ streams.'''
        return [s for s in self.streams() if s.startswith("NI-DAQ")]

    def nidaqstream(self, n=0):
        '''NIDAQSTREAM - Name of NIDAQ stream
        NIDAQSTREAM() returns the name of the first NIDAQ stream.
        NIDAQSTREAM(n) returns the name of the n-th LFP stream (counting
        from 0). 
        Raises exception if the given stream does not exist.'''
        nidaqs = self.nidaqstreams()
        if len(nidaqs) <= n:
            raise ValueError("Nonexistent NIDAQ stream")
        return nidaqs[n]

    def experiments(self):
        '''EXPERIMENTS - List of "experiments"
        EXPERIMENTS() returns a list of all experiments in the session.'''
        if self._expts is None:
            node = self.nodes()[0]
            fldr = self.root
            if node is not None:
                fldr += f"/{node}"
            pattern = f"{fldr}/experiment*"
            expts = _quickglob(pattern)
            self._expts = [int(expt[len("experiment"):]) for expt in expts]
        return self._expts

    def recordings(self, expt):
        '''RECORDINGS - List of "recordings"
        RECORDINGS(expt) returns a list of all recordings in the given
        "experiment" (which must be one of the items in the list returned
        by EXPERIMENTS()).'''
        if expt not in self._recs:
            node = self.nodes()[0]
            fldr = self.root
            if node is not None:
                fldr += f"/{node}"
            pattern = f"{fldr}/experiment{expt}/recording*"
            recs = _quickglob(pattern)
            self._recs[expt] = [int(rec[len("recording"):]) for rec in recs]
        return self._recs[expt]

    def nodes(self):
        '''NODES - List of recording nodes
        NODES() returns a simple list of recording nodes, or [None] for
        older versions of OpenEphys that did not keep track.'''
        return list(self.nodemap().keys())

    def _firstexpt(self, node):
        fldr = self.root
        if node is not None:
            fldr += f"/{node}"
        xpts = [x for x in os.listdir(fldr) if x.startswith("experiment")]
        if not xpts:
            raise Exception("No experiments")
        xpts.sort()
        return int(xpts[0][10:])

    def _firstrec(self, node, expt):
        fldr = self.root
        if node is not None:
            fldr += f"/{node}"
        fldr += f"/experiment{expt}"
        recs = [x for x in os.listdir(fldr) if x.startswith("recording")]
        if not recs:
            raise Exception("No recordings")
        recs.sort()
        return int(recs[0][9:])
    
    def _recfolder(self, node, expt=1, rec=1):
        fldr = self.root
        if node is not None:
            fldr += f"/{node}"
        if expt is None:
            expt = self._firstexpt(node)
        if rec is None:
            rec = self._firstrec(node, expt)
        fldr += f"/experiment{expt}"
        fldr += f"/recording{rec}"
        return fldr

    def contfolder(self, stream, expt=1, rec=1, node=None):
        '''CONTFOLDER - Folder name where continuous data is stored
        p = CONTFOLDER(stream) returns the full path of the "continuous" folder for the given stream.
        Optional expt, rec, and node further specify.'''
        node = self._autonode(stream, node)
        return self._recfolder(node, expt, rec) + f"/continuous/{stream}"

    def _contsamplestampfile(self, stream, expt=1, rec=1, node=None):
        fldr = self.contfolder(stream, expt, rec, node)
        for fn in ["sample_numbers", "timestamps"]:
            if os.path.exists(f"{fldr}/{fn}.npy"):
                return f"{fldr}/{fn}.npy"
        raise Exception(f"No sample stamp file found for {stream} {expt}:{rec}")

    def _eventfolder(self, stream, expt=1, rec=1, node=None):
        node = self._autonode(stream, node)
        fldr = self._recfolder(node, expt, rec) + f"/events/{stream}"
        ttl = _quickglob(f"{fldr}/TTL*")
        return f"{fldr}/{ttl[0]}"

    def _eventsamplestampfile(self, stream, expt=1, rec=1, node=None):
        fldr = self._eventfolder(stream, expt, rec, node)
        for fn in ["sample_numbers", "timestamps"]:
            if os.path.exists(f"{fldr}/{fn}.npy"):
                return f"{fldr}/{fn}.npy"
        raise Exception(f"No sample stamp file found for {stream} {expt}:{rec}")

    def _eventstatesfile(self, stream, expt=1, rec=1, node=None):
        fldr = self._eventfolder(stream, expt, rec, node)
        for fn in ["states", "channel_states"]:
            if os.path.exists(f"{fldr}/{fn}.npy"):
                return f"{fldr}/{fn}.npy"
        raise Exception(f"No sample stamp file found for {stream} {expt}:{rec}")

    def nodemap(self):
        '''NODEMAP - Map of stream names per node
        NODEMAP() returns a dict mapping node names to lists of the streams
        contained in each node.'''

        def explorenodes(node, timestamps_optional=False):
            pattern = self._recfolder(node, None, None) + "/continuous/*/timestamps.npy"
            streams = _quickglob(pattern)
<<<<<<< HEAD
            pattern = self._recfolder(node, None, None) + "/continuous/*/"
            allstreams = _quickglob(pattern)
            for s in allstreams:
                if s not in streams:
                    print(f"Caution! Stream {s} does not have timestamps.npy file and will be ignored.")            
=======
            if timestamps_optional:
                # Tolerate lack of timestamps.npy files
                # This can be OK if you only want to read continuous data.
                # It does not work if you need to access events.
                pattern = self._recfolder(node, None, None) + "/continuous/*/continuous.dat"
                streams += _quickglob(pattern)
                streams = list(set(streams))
                streams.sort()
>>>>>>> ba8275bc
            return streams

        if self._nodemap is None:
            nodes = _quickglob(f"{self.root}/*")
            nodemap = {}
            if any([node.startswith("experiment") for node in nodes]):
                # Old style without explicit nodes
                nodemap[None] = explorenodes(None)
            else:
                for node in nodes:
                    if os.path.exists(f"{self.root}/{node}/settings.xml"):
                        probes = explorenodes(node)
                        if len(probes):
                            nodemap[node] = probes
            streammap = {}
            for node, streams in nodemap.items():
                for stream in streams:
                    if stream not in streammap:
                        streammap[stream] = []
                    streammap[stream].append(node)
            self._nodemap = nodemap
            self._streammap = streammap
        return self._nodemap

    def streammap(self):
        '''STREAMMAP - Map of stream names to recording nodes
        STREAMMAP() returns a dict mapping stream names to lists of
        recording names that contain that stream.'''
        if self._streammap is None:
            self.nodemap()
        return self._streammap

    def samplingrate(self, stream, expt=None, rec=None, node=None):
        '''SAMPLINGRATE - Sampling rate of a stream
        SIMPLINGRATE(stream), where STREAM is one of the items returned
        by STREAMS() or its friends, returns the sampling rate of that
        stream in Hertz. Optional experiments EXPT and REC specify the
        "experiment" and "recording", but those can usually be left out,
        as the sampling rate is generally consistent for a whole session.'''
        node = self._autonode(stream, node)
        if expt is None:
            expt = self._firstexpt(node)
        if rec is None:
            rec = self._firstrec(node, expt)
        _populate(self._sfreqs, node, expt, rec)
        if stream not in self._sfreqs[node][expt][rec]:
            info = self._oebinsection(expt, rec, stream=stream, node=node)
            self._sfreqs[node][expt][rec][stream] = info['sample_rate']
        return self._sfreqs[node][expt][rec][stream]

    def data(self, stream, expt=1, rec=1, node=None, stage='continuous'):
        '''DATA - Data for a stream
        DATA(stream) returns the data for the first recording from the
        given stream as a TxC array. Optional arguments EXPT, REC, and
        NODE further specify.
        By default, the file "continuous.dat" is loaded. Use optional
        argument STAGE to specify an alternative. (E.g., stage='salpa'
        for "salpa.dat".)'''
        contfn = self.contfolder(stream, expt, rec, node)
        contfn += f"/{stage}.dat"
        mm = np.memmap(contfn, dtype=np.int16, mode='r')
        info = self._oebinsection(expt, rec, stream=stream, node=node)
        C = info['num_channels']
        T = len(mm) // C
        return np.reshape(mm, [T, C])

    def bitvolts(self, stream, expt=1, rec=1, node=None):
        '''BITVOLTS - Scale factor for all the channels for a data stream
        BITVOLTS(stream) returns the scale factors to convert DATA from
        binary scale to volts as a C-length array. Optional arguments EXPT, REC, and
        NODE further specify.'''
        info = self._oebinsection(expt, rec, stream=stream, node=node)
        return [ch['bit_volts'] for ch in info['channels']]

    def channellist(self, stream, expt=1, rec=1, node=None):
        '''CHANNELLIST - List of channels for a stream
        CHANNELLIST(stream) returns the list of channels for that stream.
        Each entry in the list is a dict with channel name and other
        information straight from the OEBIN file.
        Optional arguments EXPT, REC, and NODE further specify.'''
        info = self._oebinsection(expt, rec, stream=stream, node=node)
        return info['channels']

    def events(self, stream, expt=1, rec=1, node=None):
        '''EVENTS - Events for a stream
        EVENTS(stream) returns the events associated with the given
        stream as a dict of event channel numbers (typically counted 1
        to 8) to Nx2 arrays of on and off sample times, measured from
        the beginning of the recording, so that they can be used
        directly as indices into the corresponding DATA().
        Ab initio, only conventional digital events are returned, but
        after you call ANALOGEVENTS() on the stream, those are included
        in the dict returned by EVENTS as well.'''
        node = self._autonode(stream, node)
        
        _populate(self._events, node, expt, rec)
        _populate(self._ss0, node, expt, rec)
        if stream not in self._events[node][expt][rec]:
            tms = np.load(self._contsamplestampfile(stream, expt, rec, node))
            self._ss0[node][expt][rec][stream] = tms[0]
            ss_abs = np.load(self._eventsamplestampfile(stream, expt, rec, node))
            fldr = self._eventfolder(stream, expt, rec, node)
            ss = ss_abs - self._ss0[node][expt][rec][stream]
            delta = np.load(self._eventstatesfile(stream, expt, rec, node))
            cc = np.abs(delta)
            self._events[node][expt][rec][stream] = {}
            channels = np.unique(cc)
            for c in channels:
                if c<=0:
                    print("Warning: negative channel in event extraction", c)
                    continue
                idx = np.nonzero(cc == c)[0]
                N = len(idx)
                myss = ss[idx]
                mydelta = delta[idx]
                if len(myss) and mydelta[0] < 0:
                    myss = myss[1:]
                    mydelta = mydelta[1:]
                if len(myss) and mydelta[-1] > 0:
                    myss = myss[:-1]
                    mydelta = mydelta[:-1]
                if np.any(np.diff(mydelta) == 0):
                    raise Exception("Event edges should alternate")
                N = len(myss)
                myss = myss.reshape(N // 2, 2)
                self._events[node][expt][rec][stream][c] = myss
        return self._events[node][expt][rec][stream]

    def analogevents(self, stream, channel="A0", expt=1, rec=1, node=None):
        '''ANALOGEVENTS - Return virtual events from analog channel
        ss = ANALOGEVENTS(stream, channel) treats the given channel (specified
        in string form, e.g., "A0", or "A1", etc.) as if it were a digital
        channel and returns an Nx2 array of on/off event time stamps.
        '''
        node = self._autonode(stream, node)
        self.events(stream, expt, rec, node) # just to populate the dict
        if channel not in self._events[node][expt][rec][stream]:
            ss, cc, st = loadanalogevents(self.root, expt, rec, stream, node, int(channel[1:]))
            N = len(ss)
            self._events[node][expt][rec][stream][channel] = np.reshape(ss, (N // 2, 2))
        return self._events[node][expt][rec][stream]

    def barcodes(self, stream, expt=1, rec=1, node=None, channel=1):
        '''BARCODES - Extract bar codes from a given stream
        times, codes = BARCODES(stream) returns the time stamps and codes of the
        bar codes associated with the given stream. Optional arguments EXPT, REC,
        NODE further specify.
        Optional argument CHANNEL specifies the digital channel from which the
        bar codes are to be read. If CHANNEL is a string like "A0", the bar codes
        are read from the given analog channel.'''
        node = self._autonode(stream, node)
        _populate(self._barcodes, node, expt, rec)
        if stream not in self._barcodes[node][expt][rec]:
            if type(channel) == str:
                self.analogevents(stream, channel, expt, rec, node)
            evts = self.events(stream, expt, rec, node)[channel]
            fs = self.samplingrate(stream, expt, rec, node)
            ss_on = evts[:, 0]
            ss_off = evts[:, 1]
            sss_on, sss_off = inferblocks(ss_on, fs, t_split_s=1, extra=ss_off)
            sss = [np.stack((son, sof), 1).flatten()
                   for son, sof in zip(sss_on, sss_off)]
            uds = [np.stack((np.ones(son.shape),
                             -np.ones(son.shape)), 1).flatten()
                   for son in sss_on]

            if self.cntlbarcodes is None:
                self.cntlbarcodes = _probablycntlbarcodes(sss, uds, fs)
            if self.cntlbarcodes:
                tt, vv = _cntlbarcodes(sss, uds)
            else:
                tt, vv = _openephysbarcodes(sss, uds, fs)
            if len(tt) < 5:
                raise Exception("Not enough bar codes - Did you specify the right kind in the Loader constructor?")
            self._barcodes[node][expt][rec][stream] = (tt, vv)
        return self._barcodes[node][expt][rec][stream]

    def shifttime(self, times, sourcestream, deststream, expt=1, rec=1,
                  sourcenode=None, destnode=None,
                  sourcebarcode=1, destbarcode=1):
        '''SHIFTTIME - Translate event time stamps to other stream
        SHIFTTIME(times, source, dest) translates event time stamps
        defined relative to the SOURCE stream for use as indices in
        the DEST stream. Operates on the first experiment/recording
        unless EXPT and REC are specified.
        This relies on the existence of "bar codes" in one of the
        event channels of both streams.
        SOURCEBARCODE and DESTBARCODE specify bar code channels.
        Analog channels are supported; see BARCODES.

        Perhaps this function should be called TRANSLATEEVENTTIME.'''

        ss1, bb1 = self.barcodes(sourcestream, expt, rec,
                                 sourcenode, sourcebarcode)
        ss2, bb2 = self.barcodes(deststream, expt, rec,
                                 destnode, destbarcode)
        ss1_matched, ss2_matched = matchbarcodes(ss1, bb1, ss2, bb2)
        if len(ss1_matched) < 2 + .2 * (len(ss1) + len(ss2)) / 2:
            raise Exception("Not enough matched bar codes")

        # Interpolate
        result = np.interp(times, ss1_matched, ss2_matched)

        # Extrapolate times before the first barcode and after the last
        isbefore = np.nonzero(times < ss1[0])[0]
        if len(isbefore):
            print(f"Caution: Extrapolating {len(isbefore)} event(s) before start of bar codes")
            a_before, b_before = np.polyfit(ss1[:2], ss2[:2], 1)
            result[isbefore] = a_before * times[isbefore] + b_before

        isafter = np.nonzero(times > ss1[-1])[0]
        if len(isafter):
            print(f"Caution: Extrapolating {len(isafter)} event(s) after end of bar codes")
            a_after, b_after = np.polyfit(ss1[-2:], ss2[-2:], 1)
            result[isafter] = a_after * times[isafter] + b_after

        return result

    def translatedata(self, data, t0, sourcestream, deststream,
                      expt=1, rec=1,
                      sourcenode=None, destnode=None,
                      sourcebarcode=1, destbarcode=1):
        '''TRANSLATEDATA - Translate a chunk of data from one timezone to another.
        datad, t0d = TRANSLATEDATA(data, t0, source, dest) takes a chunk of data (vector of
        arbitrary length N) that lives in the timezone of the SOURCE stream with time stamps
        T0 up to T1 = T0+N, and reinterpolates it to the timezone of the DEST stream. The
        function figures out the translations of T0 and T1 in the DEST stream. We call those T0D
        and T1D. The function returns a vector of length M = T1D - T0D as well as T0D. Note that M
        and T1D are not returned but can be directly inferred from T0D and the length of DATAD.
        Note that Txx are sample time stamps, i.e., expressed in samples, not seconds.
        See SHIFTTIME for other parameters and conditions.
        '''
        N = len(data)
        t1 = t0 + N
        # Figure out edges of interval in destination time zone
        t01d = self.shifttime(np.array([t0, t1]), sourcestream, deststream, expt, rec,
                              sourcenode, destnode, sourcebarcode, destbarcode)
        t0d = t01d[0]
        t1d = t01d[1]
        ttd = np.arange(t0d, t1d)
        # Figure out timepoints in source time zone corresponding to interval in dest.
        # Note backward translation
        tts = self.shifttime(ttd, deststream, sourcestream, expt, rec,
                             destnode, sourcenode, destbarcode, sourcebarcode)
        # Interpolate the data
        datad = np.interp(tts, np.arange(t0, t1), data)
        return datad, t0d

    def nidaqevents(self, stream, expt=1, rec=1, node=None,
                    nidaqstream=None, nidaqbarcode=1, destbarcode=1,
                    glitch_ms=None):
        '''NIDAQEVENTS - NIDAQ events translated to given stream
        NIDAQEVENTS is a convenience function that first calls EVENTS
        on the NIDAQ stream, then SHIFTTIME to convert those events
        to the time base of the given STREAM.
        NIDAQBARCODE and DESTBARCODE are the digital (or analog)
        channel that contain bar codes.
        Optional argument GLITCH_MS specifies that glitches shorter than
        the given duration should be removed.'''
        if nidaqstream is None:
            nidaqstream = self.nidaqstream()
        events = self.events(nidaqstream, expt, rec)
        fs = self.samplingrate(nidaqstream, expt, rec)
        if stream == nidaqstream:
            return events
        nevents = {}
        for ch, evts in events.items():
            if ch != nidaqbarcode:
                if glitch_ms is not None:
                    evts = dropglitches(evts, glitch_ms * fs / 1000)
                nevents[ch] = self.shifttime(evts, nidaqstream, stream,
                                             expt, rec,
                                             sourcebarcode=nidaqbarcode,
                                             destbarcode=destbarcode).astype(int)
        return nevents

    def inferblocks(self, ss, stream, split_s=5.0, dropshort_ms=None, minblocklen=None):
        '''INFERBLOCKS - Infer blocks in lists of sample time stamps
        sss = INFERBLOCKS(ss, stream) splits events into inferred blocks based
        on lengthy pauses.

        Parameters
        ----------
        ss : numpy.ndarray
            The samplestamps of events (in samples) relative to the recording.
        stream : the stream from which those events originate (to retrieve sampling rate)
        t_split_s : threshold for splitting events, default is 5.0 seconds
        dropshort_ms: events that happen less than given time after previous are dropped
        minblocklen: if given, blocks with fewer events than this are dropped

        Returns
        -------
        ss_block : list
            List of numpy arrays samplestamps, one per block.
        '''

        fs = self.samplingrate(stream)
        if dropshort_ms:
            ss = _deglitch(ss, dropshort_ms * fs/1e3)
        ssb, sse = inferblocks(ss[:, 0], fs, split_s, ss[:, 1])
        blks = [np.stack((sb, se), 1) for sb, se in zip(ssb, sse)]
        if minblocklen is not None:
            blks = [blk for blk in blks if len(blk)>=minblocklen]
        return blks<|MERGE_RESOLUTION|>--- conflicted
+++ resolved
@@ -1145,13 +1145,6 @@
         def explorenodes(node, timestamps_optional=False):
             pattern = self._recfolder(node, None, None) + "/continuous/*/timestamps.npy"
             streams = _quickglob(pattern)
-<<<<<<< HEAD
-            pattern = self._recfolder(node, None, None) + "/continuous/*/"
-            allstreams = _quickglob(pattern)
-            for s in allstreams:
-                if s not in streams:
-                    print(f"Caution! Stream {s} does not have timestamps.npy file and will be ignored.")            
-=======
             if timestamps_optional:
                 # Tolerate lack of timestamps.npy files
                 # This can be OK if you only want to read continuous data.
@@ -1160,7 +1153,7 @@
                 streams += _quickglob(pattern)
                 streams = list(set(streams))
                 streams.sort()
->>>>>>> ba8275bc
+
             return streams
 
         if self._nodemap is None:
